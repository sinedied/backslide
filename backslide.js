--- conflicted
+++ resolved
@@ -10,11 +10,8 @@
 const Inliner = require('inliner');
 const Progress = require('progress');
 const browserSync = require('browser-sync').create('bs-server');
-<<<<<<< HEAD
 const mime = require('mime');
-=======
 const updateNotifier = require('update-notifier');
->>>>>>> 20833b33
 
 const TempDir = '.tmp';
 const StarterDir = 'starter';
@@ -24,16 +21,11 @@
 const TitleRegExp = /^title:\s*(.*?)\s*$/gm;
 const NotesRegExp = /(?:^\?\?\?$[\s\S]*?)(^---?$)/gm;
 const FragmentsRegExp = /(^--[^-][\s\S])/gm;
-<<<<<<< HEAD
 const MdRelativeURLRegExp = /(!?\[.*?\]\()((?!\/|data:|http:\/\/|https:\/\/|file:\/\/).+?)((?=\)))/gm;
-const HtmlRelativeURLRegExp = /(<(?:img|link|script)[^>]+(?:src|href)=(?:"|'))((?!\/|data:|http:\/\/|https:\/\/|file:\/\/).[^">]+?)("|')/gm;
+const HtmlRelativeURLRegExp = /(<(?:img|link|script|a)[^>]+(?:src|href)=(?:"|'))((?!\/|data:|http:\/\/|https:\/\/|file:\/\/).[^">]+?)("|')/gm;
 const CssRelativeURLRegExp = /(url\()((?!\/|data:|http:\/\/|https:\/\/|file:\/\/)[^)]+)(\))/gm;
 const MdImagesRegExp = /(!\[.*?\]\()((?!data:).+?)((?=\)))/gm;
 const HtmlImagesRegExp = /(<img[^>]+src=(?:"|'))((?!data:).[^">]+?)("|')/gm;
-=======
-const MdRelativeImagesRegExp = /(!\[.*?\]\()((?!\/|http:\/\/|https:\/\/|file:\/\/|data:).+?)((?=\)))/gm;
-const HtmlRelativeImagesRegExp = /(<img[^>]+src=(?:"|'))((?!\/|http:\/\/|https:\/\/|file:\/\/|data:).[^">]+?)("|')/gm;
->>>>>>> 20833b33
 const isWindows = /^win/.test(process.platform);
 
 const help =
@@ -272,12 +264,11 @@
         if (stripFragments) {
           md = md.replace(FragmentsRegExp, '');
         }
-<<<<<<< HEAD
-        // fix relative paths (w.r.t. the markdown source file)
-        if (fixRelativePath) { // fixRelativePath          
-          md = md.replace(MdRelativeURLRegExp, '$1file://' + dirname + '/$2$3');
-          md = md.replace(HtmlRelativeURLRegExp, '$1file://' + dirname + '/$2$3');
-        }       
+        // Make paths relative to the markdown source file
+        if (fixRelativePath) {
+          md = md.replace(MdRelativeURLRegExp, `$1file://${dirname}/$2$3`);
+          md = md.replace(HtmlRelativeURLRegExp, `$1file://${dirname}/$2$3`);
+        }   
         if (inline) { 
           // inline images
           let match = MdImagesRegExp.exec(md);
@@ -308,13 +299,7 @@
             }
             md = md.replace(new RegExp(match[2], 'g'), cache[url]);
             match = HtmlImagesRegExp.exec(md);
-          }      
-=======
-        // Make paths relative to the markdown source file
-        if (fixRelativePath) {
-          md = md.replace(MdRelativeImagesRegExp, `$1file://${dirname}/$2$3`);
-          md = md.replace(HtmlRelativeImagesRegExp, `$1file://${dirname}/$2$3`);
->>>>>>> 20833b33
+          }                
         }
         html = results[1].toString();
         // fix relative path w.r.t. TemplateDir in case of no-inline
