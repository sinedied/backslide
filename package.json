--- conflicted
+++ resolved
@@ -33,15 +33,9 @@
     "postpublish": "git tag -a $npm_package_version -m '$npm_package_version' && git push --tags"
   },
   "dependencies": {
-<<<<<<< HEAD
-    "browser-sync": "^2.18.13",
-    "decktape": "^2.6.1",
-    "fs-extra": "^4.0.3",
-=======
     "browser-sync": "^2.23.5",
     "decktape": "^2.7.0",
     "fs-extra": "^5.0.0",
->>>>>>> df2baeba
     "glob": "^7.1.2",
     "inliner": "^1.13.1",
     "minimist": "^1.2.0",
@@ -51,11 +45,7 @@
     "update-notifier": "^2.3.0"
   },
   "devDependencies": {
-<<<<<<< HEAD
-    "eslint": "^4.13.1",
-=======
     "eslint": "^4.15.0",
->>>>>>> df2baeba
     "gh-pages": "^1.1.0"
   },
   "engines": {
